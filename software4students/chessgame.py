--- conflicted
+++ resolved
@@ -162,7 +162,6 @@
                     seen_king = True
         return not seen_king
 
-<<<<<<< HEAD
     def piece_in_front(self, x, y):
         if self.turn == Side.White:
             check_y = y - 1
@@ -248,7 +247,9 @@
             for coördinate in possible_moves:
                 legal_moves.append(to_notation(coördinate))
             return legal_moves
-=======
+
+    # This function should return, given the current board configuration and
+
     def move_king(self,x,y):
         moves = []
         for x_c in range(-1, 2):
@@ -288,7 +289,6 @@
                 moves.append(to_move((x,y),(change_x,change_y)))
         print(moves)
         return moves
->>>>>>> ead7aa11
 
     # This function should return, given the current board configuration and
     # which players turn it is, all the moves possible for that player
@@ -296,12 +296,6 @@
     # [c2c3, d4e5, f4f8]
     # TODO: write an implementation for this function
     def legal_moves(self):
-<<<<<<< HEAD
-        for x in range(8):
-            for y in range(8):
-                piece = self.get_boardpiece((x, y))
-                print(move_pawn(piece.x, piece.y))
-=======
         movelist = []
         for x in range(8):
             for y in range(8):
@@ -317,22 +311,20 @@
         return movelist
 
 
->>>>>>> ead7aa11
+        for x in range(8):
+            for y in range(8):
+                piece = self.get_boardpiece((x, y))
+                print(move_pawn(piece.x, piece.y))
 
     # This function should return, given the move specified (in the format
     # 'd2d3') whether this move is legal
     # TODO: write an implementation for this function, implement it in terms
     # of legal_moves()
     def is_legal_move(self, move):
-<<<<<<< HEAD
-
-        return True
-=======
         x, y = to_coordinate(move[0:2])
         if move in self.move_king(x,y):
             return True
         return False
->>>>>>> ead7aa11
 
 
 # This static class is responsible for providing functions that can calculate
@@ -413,14 +405,15 @@
             # Print the current score
             score = ChessComputer.evaluate_board(self.chessboard,self.depth)
             print("Current score: " + str(score))
-
+            
             # Calculate the best possible move
             new_score, best_move = self.make_computer_move()
-
+            
             print("Best move: " + best_move)
             print("Score to achieve: " + str(new_score))
             print("")
             self.make_human_move()
+
 
     def make_computer_move(self):
         print("Calculating best move...")
@@ -456,4 +449,3 @@
 
 chess_game = ChessGame(Side.White)
 chess_game.main()
-chess