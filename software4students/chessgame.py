from __future__ import print_function
from copy import deepcopy
import sys

## Helper functions

# Translate a position in chess notation to x,y-coordinates
# Example: c3 corresponds to (2,5)
def to_coordinate(notation):
    x = ord(notation[0]) - ord('a')
    y = 8 - int(notation[1])
    return (x, y)

# Translate a position in x,y-coordinates to chess notation
# Example: (2,5) corresponds to c3
def to_notation(coordinates):
    (x,y) = coordinates
    letter = chr(ord('a') + x)
    number = 8 - y
    return letter + str(number)

# Translates two x,y-coordinates into a chess move notation
# Example: (1,4) and (2,3) will become b4c5
def to_move(from_coord, to_coord):
    return to_notation(from_coord) + to_notation(to_coord)

## Defining board states

# These Static classes are used as enums for:
# - Material.Rook
# - Material.King
# - Material.Pawn
# - Side.White
# - Side.Black
class Material:
    Rook, King, Pawn = ['r','k','p']
class Side:
    White, Black = range(0,2)

# A chesspiece on the board is specified by the side it belongs to and the type
# of the chesspiece
class Piece:
    def __init__(self, side, material):
        self.side = side
        self.material = material


# A chess configuration is specified by whose turn it is and a 2d array
# with all the pieces on the board
class ChessBoard:
    
    def __init__(self, turn):
        # This variable is either equal to Side.White or Side.Black
        self.turn = turn
        self.board_matrix = None


    ## Getter and setter methods 
    def set_board_matrix(self,board_matrix):
        self.board_matrix = board_matrix

    # Note: assumes the position is valid
    def get_boardpiece(self,position):
        (x,y) = position
        return self.board_matrix[y][x]

    # Note: assumes the position is valid
    def set_boardpiece(self,position,piece):
        (x,y) = position
        self.board_matrix[y][x] = piece
    
    # Read in the board_matrix using an input string
    def load_from_input(self,input_str):
        self.board_matrix = [[None for _ in range(8)] for _ in range(8)]
        x = 0
        y = 0
        for char in input_str:
            if y == 8:
                if char == 'W':
                    self.turn = Side.White
                elif char == 'B':
                    self.turn = Side.Black
                return
            if char == '\r':
                continue
            if char == '.':
                x += 1
                continue
            if char == '\n':
                x = 0
                y += 1
                continue 
            
            if char.isupper():
                side = Side.White
            else:
                side = Side.Black
            material = char.lower()

            piece = Piece(side, material)
            self.set_boardpiece((x,y),piece)
            x += 1

    # Print the current board state
    def __str__(self):
        return_str = ""

        return_str += "   abcdefgh\n\n"
        y = 8
        for board_row in self.board_matrix:
            return_str += str(y) + "  "
            for piece in board_row:
                if piece == None:
                    return_str += "."
                else:
                    char = piece.material
                    if piece.side == Side.White:
                        char = char.upper()
                    return_str += char
            return_str += '\n'
            y -= 1
        
        turn_name = ("White" if self.turn == Side.White else "Black") 
        return_str += "It is " + turn_name + "'s turn\n"

        return return_str

    # Given a move string in chess notation, return a new ChessBoard object
    # with the new board situation
    # Note: this method assumes the move suggested is a valid, legal move
    def make_move(self, move_str):
        
        start_pos = to_coordinate(move_str[0:2])
        end_pos = to_coordinate(move_str[2:4])

        if self.turn == Side.White:
            turn = Side.Black
        else:
            turn = Side.White
            
        # Duplicate the current board_matrix
        new_matrix = [row[:] for row in self.board_matrix]
        
        # Create a new chessboard object
        new_board = ChessBoard(turn)
        new_board.set_board_matrix(new_matrix)

        # Carry out the move in the new chessboard object
        piece = new_board.get_boardpiece(start_pos)
        new_board.set_boardpiece(end_pos, piece)
        new_board.set_boardpiece(start_pos, None)

        return new_board

    def is_king_dead(self, side):
        seen_king = False
        for x in range(8):
            for y in range(8):
                piece = self.get_boardpiece((x,y))
                if piece != None and piece.side == side and \
                        piece.material == Material.King:
                    seen_king = True
        return not seen_king

    def piece_in_front(self, x, y):
        if self.turn == Side.White:
            check_y = y - 1
            if self.get_boardpiece((x, check_y)) is not None:
                return True
            return False
        else:
            check_y = y + 1
            if self.get_boardpiece((x, check_y)) is not None:
                return True
            return False

    def enemy_piece_left_front(self, x, y):
        if self.turn == Side.White:
            check_x = x - 1
            check_y = y - 1
            if self.get_boardpiece((check_x, check_y)) is None:
                return False
            if self.get_boardpiece((check_x, check_y)).side is self.turn:
                return False
            else:
                return True
        else:
            check_x = x - 1
            check_y = y + 1
            if self.get_boardpiece((check_x, check_y)) is None:
                return False
            if self.get_boardpiece((check_x, check_y)).side is self.turn:
                return False
            else:
                return True

    def enemy_piece_right_front(self, x, y):
        if self.turn == Side.White:
            check_x = x + 1
            check_y = y - 1
            if self.get_boardpiece((check_x, check_y)) is None:
                return False
            if self.get_boardpiece((check_x, check_y)).side is self.turn:
                return False
            else:
                return True
        else:
            check_x = x + 1
            check_y = y + 1
            if self.get_boardpiece((check_x, check_y)) is None:
                return False
            if self.get_boardpiece((check_x, check_y)).side is self.turn:
                return False
            else:
                return True

    def out_of_bounds_pawn(self, x, y):
        if self.turn == Side.White:
            if y == 0:
                return True
        if self.turn == Side.Black:
            if y == 8:
                return True
        else:
            return False

    def move_pawn(self, x, y):
        legal_moves = []
        if self.turn == Side.White:
            possible_moves = [(x, y - 1), (x - 1, y - 1), (x + 1, y - 1)]
            if y == 0:
                return legal_moves
            if not ChessBoard.piece_in_front(self, x, y):
                legal_moves.append(to_move((x,y),possible_moves[0]))
            if ChessBoard.enemy_piece_left_front(self, x, y):
                legal_moves.append(to_move((x,y),possible_moves[1]))
            if ChessBoard.enemy_piece_right_front(self, x, y):
                legal_moves.append(to_move((x,y),possible_moves[2]))

        else:
            possible_moves = [(x, y + 1), (x - 1, y + 1), (x + 1, y + 1)]
            if y == 8:
                return legal_moves
            if not ChessBoard.piece_in_front(self, x, y):
                legal_moves.append(to_move((x,y),possible_moves[0]))
            if ChessBoard.enemy_piece_left_front(self, x, y):
                legal_moves.append(to_move((x,y),possible_moves[1]))
            if ChessBoard.enemy_piece_right_front(self, x, y):
                legal_moves.append(to_move((x,y),possible_moves[2]))
        print(legal_moves)
        return legal_moves

    # This function should return, given the current board configuration and

    def move_king(self,x,y):
        moves = []
        for x_c in range(-1, 2):
            change_x = x + x_c
            if change_x < 0 or change_x > 7:
                continue
            for y_c in range(-1, 2):
                change_y = y + y_c
                if change_y < 0 or change_y > 7:
                    continue
                if self.get_boardpiece((change_x,change_y)) is not None and \
                        self.get_boardpiece((change_x, change_y)).side is self.turn:
                    continue
                moves.append(to_move((x,y),(change_x,change_y)))
        return moves

    def move_rook(self,x,y):
        moves = []
<<<<<<< HEAD
        for x_c in range(8):
            if self.get_boardpiece((change_x, change_y)) is not None and \
                            self.get_boardpiece((change_x, change_y)).side is self.turn:
                continue



            change_x = x + x_c
            if change_x < 0 or change_x > 7:
                continue
            for y_c in range(-1, 2):
                change_y = y + y_c
                if change_y < 0 or change_y > 7:
                    continue
                if self.get_boardpiece((change_x,change_y)) is not None and \
                        self.get_boardpiece((change_x, change_y)).side is self.turn:
                    continue
                moves.append(to_move((x,y),(change_x,change_y)))
=======
        x_moves = [i for i in range(8)]
        for x_c in x_moves:
            if self.get_boardpiece((x_c, y)) is not None:
                if x_c < x:
                    del x_moves[:x_c]
                if x_c > x:
                    del x_moves[x_c + 1:]
                if self.get_boardpiece((x_c, y)).side == self.turn:
                   x_moves.remove(x_c)
        for x_c in x_moves:
            moves.append(to_move((x, y), (x_c,y)))
        y_moves = [i for i in range(8)]
        for y_c in y_moves:
            if self.get_boardpiece((x, y_c)) is not None:
                if y_c < y:
                    del y_moves[:y_c]
                if y_c > y:
                    del y_moves[y_c + 1:]
                if self.get_boardpiece((x, y_c)).side == self.turn:
                    y_moves.remove(y_c)
        for y_c in y_moves:
            moves.append(to_move((x, y), (x, y_c)))
>>>>>>> 9de8540b
        return moves

    # This function should return, given the current board configuration and
    # which players turn it is, all the moves possible for that player
    # It should return these moves as a list of move strings, e.g.
    # [c2c3, d4e5, f4f8]
    # TODO: write an implementation for this function
    def legal_moves(self):
        movelist = []
        for x in range(8):
            for y in range(8):
                piece = self.get_boardpiece((x,y))
                if piece == None or piece.side is not self.turn:
                    continue
                if piece.material == Material.Pawn:
                    movelist += move_pawn(x,y)
                if piece.material == Material.King:
                    movelist += move_king(x,y)
                if piece.material == Material.Rook:
                    movelist += move_king(x,y)
        return movelist

    # This function should return, given the move specified (in the format
    # 'd2d3') whether this move is legal
    # TODO: write an implementation for this function, implement it in terms
    # of legal_moves()
    def is_legal_move(self, move):
        x, y = to_coordinate(move[0:2])
<<<<<<< HEAD
        if move in self.move_pawn(x,y):
=======
        if move in self.move_rook(x,y):
>>>>>>> 9de8540b
            return True
        return False


# This static class is responsible for providing functions that can calculate
# the optimal move using minimax
class ChessComputer:

    # This method uses either alphabeta or minimax to calculate the best move
    # possible. The input needed is a chessboard configuration and the max
    # depth of the search algorithm. It returns a tuple of (score, chessboard)
    # with score the maximum score attainable and chessboardmove that is needed
    #to achieve this score.
    @staticmethod
    def computer_move(chessboard, depth, alphabeta=False):
        if alphabeta:
            inf = 99999999
            min_inf = -inf
            return ChessComputer.alphabeta(chessboard, depth, min_inf, inf)
        else:
            return ChessComputer.minimax(chessboard, depth)


    # This function uses minimax to calculate the next move. Given the current
    # chessboard and max depth, this function should return a tuple of the
    # the score and the move that should be executed
    # NOTE: use ChessComputer.evaluate_board() to calculate the score
    # of a specific board configuration after the max depth is reached
    # TODO: write an implementation for this function
    @staticmethod
    def minimax(chessboard, depth):
        return (0, "no implementation written")

    # This function uses alphabeta to calculate the next move. Given the
    # chessboard and max depth, this function should return a tuple of the
    # the score and the move that should be executed.
    # It has alpha and beta as extra pruning parameters
    # NOTE: use ChessComputer.evaluate_board() to calculate the score
    # of a specific board configuration after the max depth is reached
    @staticmethod
    def alphabeta(chessboard, depth, alpha, beta):
        return (0, "no implementation written")

    # Calculates the score of a given board configuration based on the 
    # material left on the board. Returns a score number, in which positive
    # means white is better off, while negative means black is better of
    @staticmethod
    def evaluate_board(chessboard, depth_left):
        return 0

# This class is responsible for starting the chess game, playing and user 
# feedback
class ChessGame:
    def __init__(self, turn):
     
        # NOTE: you can make this depth higher once you have implemented
        # alpha-beta, which is more efficient
        self.depth = 4
        self.chessboard = ChessBoard(turn)

        # If a file was specified as commandline argument, use that filename
        if len(sys.argv) > 1:
            filename = sys.argv[1]
        else:
            filename = "board.chb"

        print("Reading from " + filename + "...")
        self.load_from_file(filename)

    def load_from_file(self, filename):
        with open(filename) as f:
            content = f.read()

        self.chessboard.load_from_input(content)

    def main(self):
        while True:
            print(self.chessboard)

            # Print the current score
            score = ChessComputer.evaluate_board(self.chessboard,self.depth)
            print("Current score: " + str(score))
            
            # Calculate the best possible move
            new_score, best_move = self.make_computer_move()
            
            print("Best move: " + best_move)
            print("Score to achieve: " + str(new_score))
            print("")
            self.make_human_move()


    def make_computer_move(self):
        print("Calculating best move...")
        return ChessComputer.computer_move(self.chessboard,
                self.depth, alphabeta=True)
        

    def make_human_move(self):
        # Endlessly request input until the right input is specified
        while True:
            if sys.version_info[:2] <= (2, 7):
                move = raw_input("Indicate your move (or q to stop): ")
            else:
                move = input("Indicate your move (or q to stop): ")
            if move == "q":
                print("Exiting program...")
                sys.exit(0)
            elif self.chessboard.is_legal_move(move):
                break
            print("Incorrect move!")

        self.chessboard = self.chessboard.make_move(move)

        # Exit the game if one of the kings is dead
        if self.chessboard.is_king_dead(Side.Black):
            print(self.chessboard)
            print("White wins!")
            sys.exit(0)
        elif self.chessboard.is_king_dead(Side.White):
            print(self.chessboard)
            print("Black wins!")
            sys.exit(0)

chess_game = ChessGame(Side.White)
chess_game.main()
<|MERGE_RESOLUTION|>--- conflicted
+++ resolved
@@ -108,7 +108,7 @@
         return_str += "   abcdefgh\n\n"
         y = 8
         for board_row in self.board_matrix:
-            return_str += str(y) + "  "
+            return_str += str(y) + "  " 
             for piece in board_row:
                 if piece == None:
                     return_str += "."
@@ -270,7 +270,6 @@
 
     def move_rook(self,x,y):
         moves = []
-<<<<<<< HEAD
         for x_c in range(8):
             if self.get_boardpiece((change_x, change_y)) is not None and \
                             self.get_boardpiece((change_x, change_y)).side is self.turn:
@@ -289,7 +288,6 @@
                         self.get_boardpiece((change_x, change_y)).side is self.turn:
                     continue
                 moves.append(to_move((x,y),(change_x,change_y)))
-=======
         x_moves = [i for i in range(8)]
         for x_c in x_moves:
             if self.get_boardpiece((x_c, y)) is not None:
@@ -312,7 +310,6 @@
                     y_moves.remove(y_c)
         for y_c in y_moves:
             moves.append(to_move((x, y), (x, y_c)))
->>>>>>> 9de8540b
         return moves
 
     # This function should return, given the current board configuration and
@@ -341,11 +338,7 @@
     # of legal_moves()
     def is_legal_move(self, move):
         x, y = to_coordinate(move[0:2])
-<<<<<<< HEAD
-        if move in self.move_pawn(x,y):
-=======
         if move in self.move_rook(x,y):
->>>>>>> 9de8540b
             return True
         return False
 
